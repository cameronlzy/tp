package seedu.address.logic.commands;

import static org.junit.Assert.assertEquals;
import static org.junit.Assert.assertTrue;
import static seedu.address.logic.parser.CliSyntax.PREFIX_ADDRESS;
import static seedu.address.logic.parser.CliSyntax.PREFIX_EMAIL;
import static seedu.address.logic.parser.CliSyntax.PREFIX_NAME;
import static seedu.address.logic.parser.CliSyntax.PREFIX_PHONE;
import static seedu.address.logic.parser.CliSyntax.PREFIX_TAG;
import static seedu.address.testutil.Assert.assertThrows;

import java.util.ArrayList;
import java.util.Arrays;
import java.util.List;

import seedu.address.commons.core.index.Index;
import seedu.address.logic.commands.exceptions.CommandException;
import seedu.address.model.AddressBook;
import seedu.address.model.Model;
import seedu.address.model.person.NameContainsKeywordsPredicate;
import seedu.address.model.person.Person;
import seedu.address.testutil.EditPersonDescriptorBuilder;

/**
 * Contains helper methods for testing commands.
 */
public class CommandTestUtil {

    public static final String VALID_NAME_AMY = "Amy Bee";
    public static final String VALID_NAME_BOB = "Bob Choo";
    public static final String VALID_PHONE_AMY = "11111111";
    public static final String VALID_PHONE_BOB = "22222222";
    public static final String VALID_EMAIL_AMY = "amy@example.com";
    public static final String VALID_EMAIL_BOB = "bob@example.com";
    public static final String VALID_ADDRESS_AMY = "Block 312, Amy Street 1";
    public static final String VALID_ADDRESS_BOB = "Block 123, Bobby Street 3";
    public static final String VALID_TAG_HUSBAND = "husband";
    public static final String VALID_TAG_FRIEND = "friend";

    public static final String NAME_DESC_AMY = " " + PREFIX_NAME + VALID_NAME_AMY;
    public static final String NAME_DESC_BOB = " " + PREFIX_NAME + VALID_NAME_BOB;
    public static final String PHONE_DESC_AMY = " " + PREFIX_PHONE + VALID_PHONE_AMY;
    public static final String PHONE_DESC_BOB = " " + PREFIX_PHONE + VALID_PHONE_BOB;
    public static final String EMAIL_DESC_AMY = " " + PREFIX_EMAIL + VALID_EMAIL_AMY;
    public static final String EMAIL_DESC_BOB = " " + PREFIX_EMAIL + VALID_EMAIL_BOB;
    public static final String ADDRESS_DESC_AMY = " " + PREFIX_ADDRESS + VALID_ADDRESS_AMY;
    public static final String ADDRESS_DESC_BOB = " " + PREFIX_ADDRESS + VALID_ADDRESS_BOB;
    public static final String TAG_DESC_FRIEND = " " + PREFIX_TAG + VALID_TAG_FRIEND;
    public static final String TAG_DESC_HUSBAND = " " + PREFIX_TAG + VALID_TAG_HUSBAND;

    public static final String INVALID_NAME_DESC = " " + PREFIX_NAME + "James&"; // '&' not allowed in names
    public static final String INVALID_PHONE_DESC = " " + PREFIX_PHONE + "911a"; // 'a' not allowed in phones
    public static final String INVALID_EMAIL_DESC = " " + PREFIX_EMAIL + "bob!yahoo"; // missing '@' symbol
    public static final String INVALID_ADDRESS_DESC = " " + PREFIX_ADDRESS; // empty string not allowed for addresses
    public static final String INVALID_TAG_DESC = " " + PREFIX_TAG + "hubby*"; // '*' not allowed in tags

    public static final String PREAMBLE_WHITESPACE = "\t  \r  \n";
    public static final String PREAMBLE_NON_EMPTY = "NonEmptyPreamble";

    public static final EditCommand.EditPersonDescriptor DESC_AMY;
    public static final EditCommand.EditPersonDescriptor DESC_BOB;

    static {
        DESC_AMY = new EditPersonDescriptorBuilder().withName(VALID_NAME_AMY)
                .withPhone(VALID_PHONE_AMY).withEmail(VALID_EMAIL_AMY).withAddress(VALID_ADDRESS_AMY)
                .withTags(VALID_TAG_FRIEND).build();
        DESC_BOB = new EditPersonDescriptorBuilder().withName(VALID_NAME_BOB)
                .withPhone(VALID_PHONE_BOB).withEmail(VALID_EMAIL_BOB).withAddress(VALID_ADDRESS_BOB)
                .withTags(VALID_TAG_HUSBAND, VALID_TAG_FRIEND).build();
    }

    /**
     * Executes the given {@code command}, confirms that <br>
     * - the returned {@link CommandResult} matches {@code expectedCommandResult} <br>
     * - the {@code actualModel} matches {@code expectedModel}
     */
    public static void assertCommandSuccess(Command command, Model actualModel, CommandResult expectedCommandResult,
            Model expectedModel) {
        try {
            CommandResult result = command.execute(actualModel);
            assertEquals(expectedCommandResult, result);
            assertEquals(expectedModel, actualModel);
        } catch (CommandException ce) {
            throw new AssertionError("Execution of command should not fail.", ce);
        }
    }

    /**
     * Convenience wrapper to {@link #assertCommandSuccess(Command, Model, CommandResult, Model)}
     * that takes a string {@code expectedMessage}.
     */
    public static void assertCommandSuccess(Command command, Model actualModel, String expectedMessage,
            Model expectedModel) {
        CommandResult expectedCommandResult = new CommandResult(expectedMessage);
        assertCommandSuccess(command, actualModel, expectedCommandResult, expectedModel);
    }

    /**
     * Executes the given {@code command}, confirms that <br>
     * - a {@code CommandException} is thrown <br>
     * - the CommandException message matches {@code expectedMessage} <br>
     * - the address book, filtered person list and selected person in {@code actualModel} remain unchanged
     */
    public static void assertCommandFailure(Command command, Model actualModel, String expectedMessage) {
        // we are unable to defensively copy the model for comparison later, so we can
        // only do so by copying its components.
        AddressBook expectedAddressBook = new AddressBook(actualModel.getAddressBook());
        List<Person> expectedFilteredList = new ArrayList<>(actualModel.getFilteredPersonList());

<<<<<<< HEAD
        try {
            command.execute(actualModel);
            throw new AssertionError("The expected CommandException was not thrown.");
        } catch (CommandException e) {
            assertEquals(expectedMessage, e.getMessage());
            assertEquals(expectedAddressBook, actualModel.getAddressBook());
            assertEquals(expectedFilteredList, actualModel.getFilteredPersonList());
        }
=======
        assertThrows(CommandException.class, expectedMessage, () -> command.execute(actualModel, actualCommandHistory));
        assertEquals(expectedAddressBook, actualModel.getAddressBook());
        assertEquals(expectedFilteredList, actualModel.getFilteredPersonList());
        assertEquals(expectedSelectedPerson, actualModel.getSelectedPerson());
        assertEquals(expectedCommandHistory, actualCommandHistory);
>>>>>>> 3b75e325
    }
    /**
     * Updates {@code model}'s filtered list to show only the person at the given {@code targetIndex} in the
     * {@code model}'s address book.
     */
    public static void showPersonAtIndex(Model model, Index targetIndex) {
        assertTrue(targetIndex.getZeroBased() < model.getFilteredPersonList().size());

        Person person = model.getFilteredPersonList().get(targetIndex.getZeroBased());
        final String[] splitName = person.getName().fullName.split("\\s+");
        model.updateFilteredPersonList(new NameContainsKeywordsPredicate(Arrays.asList(splitName[0])));

        assertEquals(1, model.getFilteredPersonList().size());
    }

}<|MERGE_RESOLUTION|>--- conflicted
+++ resolved
@@ -107,22 +107,9 @@
         AddressBook expectedAddressBook = new AddressBook(actualModel.getAddressBook());
         List<Person> expectedFilteredList = new ArrayList<>(actualModel.getFilteredPersonList());
 
-<<<<<<< HEAD
-        try {
-            command.execute(actualModel);
-            throw new AssertionError("The expected CommandException was not thrown.");
-        } catch (CommandException e) {
-            assertEquals(expectedMessage, e.getMessage());
-            assertEquals(expectedAddressBook, actualModel.getAddressBook());
-            assertEquals(expectedFilteredList, actualModel.getFilteredPersonList());
-        }
-=======
-        assertThrows(CommandException.class, expectedMessage, () -> command.execute(actualModel, actualCommandHistory));
+        assertThrows(CommandException.class, expectedMessage, () -> command.execute(actualModel));
         assertEquals(expectedAddressBook, actualModel.getAddressBook());
         assertEquals(expectedFilteredList, actualModel.getFilteredPersonList());
-        assertEquals(expectedSelectedPerson, actualModel.getSelectedPerson());
-        assertEquals(expectedCommandHistory, actualCommandHistory);
->>>>>>> 3b75e325
     }
     /**
      * Updates {@code model}'s filtered list to show only the person at the given {@code targetIndex} in the
