package seedu.address.model;

import static org.junit.jupiter.api.Assertions.assertEquals;
import static org.junit.jupiter.api.Assertions.assertFalse;
import static org.junit.jupiter.api.Assertions.assertNotNull;
import static org.junit.jupiter.api.Assertions.assertTrue;
import static seedu.address.model.Model.PREDICATE_SHOW_ALL_PERSONS;
import static seedu.address.testutil.Assert.assertThrows;
import static seedu.address.testutil.TypicalPersons.ALICE;
import static seedu.address.testutil.TypicalPersons.BENSON;

import java.nio.file.Path;
import java.nio.file.Paths;
import java.util.Arrays;
import java.util.function.Predicate;

import org.junit.jupiter.api.Test;

import javafx.collections.ObservableList;
import seedu.address.commons.core.GuiSettings;
import seedu.address.model.athlete.Athlete;
import seedu.address.model.athlete.AthleteList;
import seedu.address.model.contract.Contract;
import seedu.address.model.contract.ContractList;
import seedu.address.model.organization.Organization;
import seedu.address.model.organization.OrganizationList;
import seedu.address.model.person.NameContainsKeywordsPredicate;
import seedu.address.testutil.AddressBookBuilder;
import seedu.address.testutil.OrganizationBuilder;
import seedu.address.testutil.athlete.AthleteBuilder;
import seedu.address.testutil.contract.ContractBuilder;

/**
 * Tests for {@link ModelManager}.
 */
public class ModelManagerTest {

    private ModelManager modelManager = new ModelManager();

    // ============================================================
    // Existing person-centric tests
    // ============================================================

    @Test
    public void constructor() {
        assertEquals(new UserPrefs(), modelManager.getUserPrefs());
        assertEquals(new GuiSettings(), modelManager.getGuiSettings());
        assertEquals(new AddressBook(), new AddressBook(modelManager.getAddressBook()));
    }

    @Test
    public void setUserPrefs_nullUserPrefs_throwsNullPointerException() {
        assertThrows(NullPointerException.class, () -> modelManager.setUserPrefs(null));
    }

    @Test
    public void setUserPrefs_validUserPrefs_copiesUserPrefs() {
        UserPrefs userPrefs = new UserPrefs();
        userPrefs.setAddressBookFilePath(Paths.get("address/book/file/path"));
        userPrefs.setGuiSettings(new GuiSettings(1, 2, 3, 4));
        modelManager.setUserPrefs(userPrefs);
        assertEquals(userPrefs, modelManager.getUserPrefs());

        UserPrefs oldUserPrefs = new UserPrefs(userPrefs);
        userPrefs.setAddressBookFilePath(Paths.get("new/address/book/file/path"));
        assertEquals(oldUserPrefs, modelManager.getUserPrefs());
    }

    @Test
    public void setGuiSettings_nullGuiSettings_throwsNullPointerException() {
        assertThrows(NullPointerException.class, () -> modelManager.setGuiSettings(null));
    }

    @Test
    public void setGuiSettings_validGuiSettings_setsGuiSettings() {
        GuiSettings guiSettings = new GuiSettings(1, 2, 3, 4);
        modelManager.setGuiSettings(guiSettings);
        assertEquals(guiSettings, modelManager.getGuiSettings());
    }

    @Test
    public void setAddressBookFilePath_nullPath_throwsNullPointerException() {
        assertThrows(NullPointerException.class, () -> modelManager.setAddressBookFilePath(null));
    }

    @Test
    public void setAddressBookFilePath_validPath_setsAddressBookFilePath() {
        Path path = Paths.get("address/book/file/path");
        modelManager.setAddressBookFilePath(path);
        assertEquals(path, modelManager.getAddressBookFilePath());
    }

    @Test
    public void hasPerson_nullPerson_throwsNullPointerException() {
        assertThrows(NullPointerException.class, () -> modelManager.hasPerson(null));
    }

    @Test
    public void hasPerson_personNotInAddressBook_returnsFalse() {
        assertFalse(modelManager.hasPerson(ALICE));
    }

    @Test
    public void hasPerson_personInAddressBook_returnsTrue() {
        modelManager.addPerson(ALICE);
        assertTrue(modelManager.hasPerson(ALICE));
    }

    @Test
    public void getFilteredPersonList_modifyList_throwsUnsupportedOperationException() {
        assertThrows(UnsupportedOperationException.class, () ->
                modelManager.getFilteredPersonList().remove(0));
    }

    @Test
    public void equals_personScenarios() {
        AddressBook addressBook = new AddressBookBuilder().withPerson(ALICE).withPerson(BENSON).build();
        AddressBook differentAddressBook = new AddressBook();
        UserPrefs userPrefs = new UserPrefs();

        modelManager = new ModelManager(addressBook, userPrefs, new AthleteList(),
                new ContractList(), new OrganizationList());
        ModelManager modelManagerCopy = new ModelManager(addressBook, userPrefs, new AthleteList(),
                new ContractList(), new OrganizationList());
        assertTrue(modelManager.equals(modelManagerCopy));
        assertTrue(modelManager.equals(modelManager));
        assertFalse(modelManager.equals(null));
        assertFalse(modelManager.equals(5));
        assertFalse(modelManager.equals(new ModelManager(differentAddressBook, userPrefs,
                new AthleteList(), new ContractList(), new OrganizationList())));

        String[] keywords = ALICE.getName().fullName.split("\\s+");
        modelManager.updateFilteredPersonList(new NameContainsKeywordsPredicate(Arrays.asList(keywords)));
        assertFalse(modelManager.equals(new ModelManager(addressBook, userPrefs,
                new AthleteList(), new ContractList(), new OrganizationList())));

        modelManager.updateFilteredPersonList(PREDICATE_SHOW_ALL_PERSONS);

        UserPrefs differentUserPrefs = new UserPrefs();
        differentUserPrefs.setAddressBookFilePath(Paths.get("differentFilePath"));
        assertFalse(modelManager.equals(new ModelManager(addressBook, differentUserPrefs,
                new AthleteList(), new ContractList(), new OrganizationList())));
    }

    // ============================================================
    // Athlete tests
    // ============================================================

    @Test
    public void hasAthlete_nullAthlete_throwsNullPointerException() {
        assertThrows(NullPointerException.class, () -> modelManager.hasAthlete(null));
    }

    @Test
    public void hasAthlete_athleteNotInAddressBook_returnsFalse() {
        Athlete athlete = new AthleteBuilder().withName("Alice Pauline").build();
        assertFalse(modelManager.hasAthlete(athlete));
    }

    @Test
    public void hasAthlete_athleteInAddressBook_returnsTrue() {
        Athlete athlete = new AthleteBuilder().withName("Alice Pauline").build();
        modelManager.addAthlete(athlete);
        assertTrue(modelManager.hasAthlete(athlete));
    }

    @Test
    public void getFilteredAthleteList_modifyList_throwsUnsupportedOperationException() {
        assertThrows(UnsupportedOperationException.class, () ->
                modelManager.getFilteredAthleteList().remove(0));
    }

    // ============================================================
    // Contract tests
    // ============================================================

    @Test
    public void hasContract_nullContract_throwsNullPointerException() {
        assertThrows(NullPointerException.class, () -> modelManager.hasContract(null));
    }

    @Test
    public void hasContract_contractNotInAddressBook_returnsFalse() {
        Contract contract = new ContractBuilder().build();
        assertFalse(modelManager.hasContract(contract));
    }

    @Test
    public void hasContract_contractInAddressBook_returnsTrue() {
        Contract contract = new ContractBuilder().build();
        modelManager.addContract(contract);
        assertTrue(modelManager.hasContract(contract));
    }

    @Test
    public void getFilteredContractList_modifyList_throwsUnsupportedOperationException() {
        assertThrows(UnsupportedOperationException.class, () ->
                modelManager.getFilteredContractList().remove(0));
    }

    // ============================================================
    // Organization tests
    // ============================================================

    @Test
    public void organization_methods_workCorrectly() {
        Organization org = new OrganizationBuilder().withName("Nike").build();

<<<<<<< HEAD
        // Test that organization methods no longer throw UnsupportedOperationException
=======
        // Test that organization methods work as expected
>>>>>>> ff64e025
        assertFalse(modelManager.hasOrganization(org));
        modelManager.addOrganization(org);
        assertTrue(modelManager.hasOrganization(org));

<<<<<<< HEAD
        // Test filtering
        modelManager.updateFilteredOrganizationList(o -> true);
        assertEquals(1, modelManager.getFilteredOrganizationList().size());

        // Test deletion
        modelManager.deleteOrganization(org);
        assertFalse(modelManager.hasOrganization(org));
=======
        Organization editedOrg = new OrganizationBuilder().withName("Adidas").build();
        modelManager.setOrganization(org, editedOrg);
        assertFalse(modelManager.hasOrganization(org));
        assertTrue(modelManager.hasOrganization(editedOrg));

        modelManager.deleteOrganization(editedOrg);
        assertFalse(modelManager.hasOrganization(editedOrg));

        modelManager.updateFilteredOrganizationList(o -> true);
>>>>>>> ff64e025
    }

    @Test
    public void getFilteredOrganizationList_returnsNotNullInitiallyEmpty() {
        ObservableList<Organization> orgs = modelManager.getFilteredOrganizationList();
        assertNotNull(orgs);
        assertTrue(orgs.isEmpty());
    }

    // ============================================================
    // Helper
    // ============================================================

    private <T> void setPredicate(ObservableList<T> list, Predicate<T> predicate) {
        // no-op
    }
}<|MERGE_RESOLUTION|>--- conflicted
+++ resolved
@@ -206,16 +206,11 @@
     public void organization_methods_workCorrectly() {
         Organization org = new OrganizationBuilder().withName("Nike").build();
 
-<<<<<<< HEAD
-        // Test that organization methods no longer throw UnsupportedOperationException
-=======
         // Test that organization methods work as expected
->>>>>>> ff64e025
         assertFalse(modelManager.hasOrganization(org));
         modelManager.addOrganization(org);
         assertTrue(modelManager.hasOrganization(org));
 
-<<<<<<< HEAD
         // Test filtering
         modelManager.updateFilteredOrganizationList(o -> true);
         assertEquals(1, modelManager.getFilteredOrganizationList().size());
@@ -223,17 +218,6 @@
         // Test deletion
         modelManager.deleteOrganization(org);
         assertFalse(modelManager.hasOrganization(org));
-=======
-        Organization editedOrg = new OrganizationBuilder().withName("Adidas").build();
-        modelManager.setOrganization(org, editedOrg);
-        assertFalse(modelManager.hasOrganization(org));
-        assertTrue(modelManager.hasOrganization(editedOrg));
-
-        modelManager.deleteOrganization(editedOrg);
-        assertFalse(modelManager.hasOrganization(editedOrg));
-
-        modelManager.updateFilteredOrganizationList(o -> true);
->>>>>>> ff64e025
     }
 
     @Test
