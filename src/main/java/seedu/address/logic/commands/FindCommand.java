package seedu.address.logic.commands;

import static java.util.Objects.requireNonNull;

import java.util.regex.Matcher;
import java.util.regex.Pattern;

import seedu.address.model.Model;
import seedu.address.model.athlete.Athlete;
import seedu.address.model.contract.Contract;
import seedu.address.model.organization.Organization;

/**
 * Filters and shows model entities based on query keywords using case-insensitive fuzzy matches.
 * The command temporarily filters the in-memory lists without mutating any saved data.
 */
public class FindCommand extends Command {

    public static final String COMMAND_WORD = "find";

    public static final String MESSAGE_USAGE = COMMAND_WORD
            + ": Filters the requested list by keyword (case-insensitive, allows close matches).\n"
            + "Exactly one flag must be supplied:\n"
            + "  -an KEYWORD    Shows athletes whose name closely matches KEYWORD.\n"
            + "  -as KEYWORD    Shows athletes whose sport closely matches KEYWORD.\n"
            + "  -on KEYWORD    Shows organizations whose name closely matches KEYWORD.\n"
            + "  -ca KEYWORD    Shows contracts whose athlete's name closely matches KEYWORD.\n"
            + "  -co KEYWORD    Shows contracts whose organization name closely matches KEYWORD.\n"
            + "  -cs KEYWORD    Shows contracts whose sport closely matches KEYWORD.\n"
            + "Example: " + COMMAND_WORD + " -an Lionel";

    private static final String MESSAGE_RESULTS_FORMAT = "Showing %1$d %2$s closely matching \"%3$s\".\n"
            + "Use the \"refresh\" command (or Cmd+R) to show all data again.";
    private static final String MESSAGE_NO_RESULTS_FORMAT = "No %1$s found matching \"%2$s\".\n"
            + "Use the \"refresh\" command (or Cmd+R) to show all data again.";

    /**
     * Supported scopes for the find command.
     */
    public enum SearchScope {
        ATHLETE_NAME("athletes", "athlete", CommandResult.UiTab.ATHLETES) {
            @Override
            int apply(Model model, String keywordLower) {
                model.updateFilteredAthleteList(athleteMatchesName(keywordLower));
                model.updateFilteredOrganizationList(Model.PREDICATE_SHOW_ALL_ORGANIZATIONS);
                model.updateFilteredContractList(Model.PREDICATE_SHOW_ALL_CONTRACTS);
                return model.getFilteredAthleteList().size();
            }
        },
        ATHLETE_SPORT("athletes", "athlete", CommandResult.UiTab.ATHLETES) {
            @Override
            int apply(Model model, String keywordLower) {
                model.updateFilteredAthleteList(athleteMatchesSport(keywordLower));
                model.updateFilteredOrganizationList(Model.PREDICATE_SHOW_ALL_ORGANIZATIONS);
                model.updateFilteredContractList(Model.PREDICATE_SHOW_ALL_CONTRACTS);
                return model.getFilteredAthleteList().size();
            }
        },
        ORGANIZATION_NAME("organizations", "organization", CommandResult.UiTab.ORGANIZATIONS) {
            @Override
            int apply(Model model, String keywordLower) {
                model.updateFilteredOrganizationList(organizationMatchesName(keywordLower));
                model.updateFilteredAthleteList(Model.PREDICATE_SHOW_ALL_ATHLETES);
                model.updateFilteredContractList(Model.PREDICATE_SHOW_ALL_CONTRACTS);
                return model.getFilteredOrganizationList().size();
            }
        },
        CONTRACT_ATHLETE("contracts", "contract", CommandResult.UiTab.CONTRACTS) {
            @Override
            int apply(Model model, String keywordLower) {
                model.updateFilteredContractList(contractMatchesAthleteName(keywordLower));
                model.updateFilteredAthleteList(Model.PREDICATE_SHOW_ALL_ATHLETES);
                model.updateFilteredOrganizationList(Model.PREDICATE_SHOW_ALL_ORGANIZATIONS);
                return model.getFilteredContractList().size();
            }
        },
        CONTRACT_ORGANIZATION("contracts", "contract", CommandResult.UiTab.CONTRACTS) {
            @Override
            int apply(Model model, String keywordLower) {
                model.updateFilteredContractList(contractMatchesOrganizationName(keywordLower));
                model.updateFilteredAthleteList(Model.PREDICATE_SHOW_ALL_ATHLETES);
                model.updateFilteredOrganizationList(Model.PREDICATE_SHOW_ALL_ORGANIZATIONS);
                return model.getFilteredContractList().size();
            }
        },
        CONTRACT_SPORT("contracts", "contract", CommandResult.UiTab.CONTRACTS) {
            @Override
            int apply(Model model, String keywordLower) {
                model.updateFilteredContractList(contractMatchesSport(keywordLower));
                model.updateFilteredAthleteList(Model.PREDICATE_SHOW_ALL_ATHLETES);
                model.updateFilteredOrganizationList(Model.PREDICATE_SHOW_ALL_ORGANIZATIONS);
                return model.getFilteredContractList().size();
            }
        };

        private final String noun;
        private final String singularNoun;
        private final CommandResult.UiTab tabToShow;

        SearchScope(String noun, String singularNoun, CommandResult.UiTab tabToShow) {
            this.noun = noun;
            this.singularNoun = singularNoun;
            this.tabToShow = tabToShow;
        }

        abstract int apply(Model model, String keywordLower);

        CommandResult.UiTab getTabToShow() {
            return tabToShow;
        }

        String getNoun() {
            return noun;
        }

        String getNoun(int count) {
<<<<<<< HEAD
            return count == 1 ? getSingularNoun() : noun;
        }

        String getSingularNoun() {
            switch (this) {
                case ATHLETE_NAME:
                case ATHLETE_SPORT:
                    return "athlete";
                case ORGANIZATION_NAME:
                    return "organization";
                case CONTRACT_ATHLETE:
                case CONTRACT_ORGANIZATION:
                case CONTRACT_SPORT:
                    return "contract";
                default:
                    return noun; // fallback
            }
=======
            return count == 1 ? singularNoun : noun;
>>>>>>> 66a324fb
        }
    }

    private static final Pattern WORD_PATTERN = Pattern.compile("[\\p{Alnum}]+");

    private final SearchScope scope;
    private final String keyword;

    /**
     * Constructs a {@code FindCommand} that filters according to {@code scope} and {@code keyword}.
     */
    public FindCommand(SearchScope scope, String keyword) {
        requireNonNull(scope);
        requireNonNull(keyword);
        this.scope = scope;
        this.keyword = keyword;
    }

    @Override
    public CommandResult execute(Model model) {
        requireNonNull(model);
        String keywordLower = keyword.toLowerCase();
        int matches = scope.apply(model, keywordLower);
<<<<<<< HEAD

        String feedback;
        if (matches == 0) {
            feedback = String.format(MESSAGE_NO_RESULTS_FORMAT, scope.getNoun(), keyword);
        } else {
            feedback = String.format(MESSAGE_RESULTS_FORMAT, matches, scope.getNoun(matches), keyword);
        }

=======
        String feedback = String.format(MESSAGE_RESULTS_FORMAT, matches, scope.getNoun(matches), keyword);
>>>>>>> 66a324fb
        return new CommandResult(feedback, scope.getTabToShow());
    }

    @Override
    public boolean equals(Object other) {
        if (other == this) {
            return true;
        }
        if (!(other instanceof FindCommand)) {
            return false;
        }

        FindCommand otherCommand = (FindCommand) other;
        return scope == otherCommand.scope && keyword.equalsIgnoreCase(otherCommand.keyword);
    }

    @Override
    public int hashCode() {
        return (scope.name() + "|" + keyword.toLowerCase()).hashCode();
    }

    /**
     * Performs fuzzy matching between the search keyword and target text.
     * Uses a three-tier matching strategy:
     * 1. Exact substring match (case-insensitive)
     * 2. Levenshtein distance matching on the full text
     * 3. Word-by-word Levenshtein distance matching
     *
     * @param haystack the text to search in
     * @param needleLower the search keyword (must be lowercase)
     * @return true if the keyword fuzzy-matches the haystack text
     */
    private static boolean matchesFuzzy(String haystack, String needleLower) {
        String haystackLower = haystack.toLowerCase();

        // Tier 1: Exact substring match (fastest)
        if (haystackLower.contains(needleLower)) {
            return true;
        }

        // Calculate allowed edit distance based on keyword length
        int allowedDistance = allowableDistance(needleLower.length());
        if (allowedDistance == 0) {
            return false; // Too short for fuzzy matching
        }

        // Tier 2: Full text Levenshtein distance match
        if (levenshteinDistance(haystackLower, needleLower) <= allowedDistance) {
            return true;
        }

        // Tier 3: Word-by-word Levenshtein distance match
        // Splits text into words and tries matching each word individually
        Matcher matcher = WORD_PATTERN.matcher(haystackLower);
        while (matcher.find()) {
            String token = matcher.group();
            if (levenshteinDistance(token, needleLower) <= allowedDistance) {
                return true;
            }
        }

        return false;
    }

    /**
     * Calculates the maximum allowed Levenshtein distance for fuzzy matching
     * based on the keyword length. Shorter keywords require exact matches,
     * while longer keywords allow more edits.
     *
     * @param length the length of the search keyword
     * @return the maximum allowed edit distance
     */
    private static int allowableDistance(int length) {
        if (length <= 2) {
            return 0; // 1-2 chars: exact match only
        }
        if (length <= 4) {
            return 1; // 3-4 chars: 1 edit allowed
        }
        if (length <= 7) {
            return 2; // 5-7 chars: 2 edits allowed
        }
        if (length <= 11) {
            return 3; // 8-11 chars: 3 edits allowed
        }
        return 4; // 12+ chars: 4 edits allowed
    }

    /**
     * Calculates the Levenshtein distance (edit distance) between two strings.
     * The edit distance is the minimum number of single-character edits
     * (insertions, deletions, or substitutions) required to change one string
     * into another.
     *
     * Uses dynamic programming with space optimization (O(min(m,n)) space).
     *
     * @param left the first string
     * @param right the second string
     * @return the minimum edit distance between the strings
     */
    private static int levenshteinDistance(String left, String right) {
        if (left.isEmpty()) {
            return right.length();
        }
        if (right.isEmpty()) {
            return left.length();
        }

        int[] previous = new int[right.length() + 1];
        int[] current = new int[right.length() + 1];

        for (int j = 0; j <= right.length(); j++) {
            previous[j] = j;
        }

        for (int i = 1; i <= left.length(); i++) {
            current[0] = i;
            char leftChar = left.charAt(i - 1);
            for (int j = 1; j <= right.length(); j++) {
                int cost = leftChar == right.charAt(j - 1) ? 0 : 1;
                current[j] = Math.min(Math.min(current[j - 1] + 1, previous[j] + 1), previous[j - 1] + cost);
            }
            int[] temp = previous;
            previous = current;
            current = temp;
        }

        return previous[right.length()];
    }

    private static java.util.function.Predicate<Athlete> athleteMatchesName(String keywordLower) {
        return athlete -> matchesFuzzy(athlete.getName().toString(), keywordLower);
    }

    private static java.util.function.Predicate<Athlete> athleteMatchesSport(String keywordLower) {
        return athlete -> matchesFuzzy(athlete.getSport().toString(), keywordLower);
    }

    private static java.util.function.Predicate<Organization> organizationMatchesName(String keywordLower) {
        return organization -> matchesFuzzy(organization.getName().toString(), keywordLower);
    }

    private static java.util.function.Predicate<Contract> contractMatchesAthleteName(String keywordLower) {
        return contract -> matchesFuzzy(contract.getAthlete().getName().toString(), keywordLower);
    }

    private static java.util.function.Predicate<Contract> contractMatchesOrganizationName(String keywordLower) {
        return contract -> matchesFuzzy(contract.getOrganization().getName().toString(), keywordLower);
    }

    private static java.util.function.Predicate<Contract> contractMatchesSport(String keywordLower) {
        return contract -> matchesFuzzy(contract.getSport().toString(), keywordLower);
    }
}<|MERGE_RESOLUTION|>--- conflicted
+++ resolved
@@ -114,7 +114,6 @@
         }
 
         String getNoun(int count) {
-<<<<<<< HEAD
             return count == 1 ? getSingularNoun() : noun;
         }
 
@@ -132,9 +131,6 @@
                 default:
                     return noun; // fallback
             }
-=======
-            return count == 1 ? singularNoun : noun;
->>>>>>> 66a324fb
         }
     }
 
@@ -158,7 +154,6 @@
         requireNonNull(model);
         String keywordLower = keyword.toLowerCase();
         int matches = scope.apply(model, keywordLower);
-<<<<<<< HEAD
 
         String feedback;
         if (matches == 0) {
@@ -167,9 +162,6 @@
             feedback = String.format(MESSAGE_RESULTS_FORMAT, matches, scope.getNoun(matches), keyword);
         }
 
-=======
-        String feedback = String.format(MESSAGE_RESULTS_FORMAT, matches, scope.getNoun(matches), keyword);
->>>>>>> 66a324fb
         return new CommandResult(feedback, scope.getTabToShow());
     }
 
