package seedu.address.model;

import static java.util.Objects.requireNonNull;
import static seedu.address.commons.util.CollectionUtil.requireAllNonNull;

import java.nio.file.Path;
import java.util.function.Predicate;
import java.util.logging.Logger;

import javafx.collections.ObservableList;
import javafx.collections.transformation.FilteredList;
import seedu.address.commons.core.GuiSettings;
import seedu.address.commons.core.LogsCenter;
import seedu.address.model.athlete.Athlete;
import seedu.address.model.athlete.AthleteList;
import seedu.address.model.athlete.ReadOnlyAthleteList;
import seedu.address.model.contract.Contract;
import seedu.address.model.contract.ContractList;
import seedu.address.model.contract.ReadOnlyContractList;
import seedu.address.model.organization.Organization;
import seedu.address.model.organization.OrganizationList;
import seedu.address.model.organization.ReadOnlyOrganizationList;
import seedu.address.model.person.Person;

/**
 * Represents the in-memory model of all app data using a single AddressBook:
 * - Persons, Contracts, Organizations (placeholder)
 * - Athletes (now stored in AddressBook as well)
 */
public class ModelManager implements Model {

    private static final Logger logger = LogsCenter.getLogger(ModelManager.class);

    // ---- Single AddressBook domain ----
    private final AddressBook addressBook;
    private final UserPrefs userPrefs;
    private final AthleteList athleteList;
    private final ContractList contractList;
    private final OrganizationList organizationList;

    // filtered views
    private final FilteredList<Person> filteredPersons;
    private final FilteredList<Organization> filteredOrganizations; // placeholder until wired
    private final FilteredList<Contract> filteredContracts;
    private final FilteredList<Athlete> filteredAthletes;

    // =====================================================================================
    // Constructors
    // =====================================================================================

    /**
     * Constructs a {@code ModelManager} with the given address book and user preferences.
     *
     * @param addressBook the address book data to initialize from
     * @param userPrefs   the user preferences to initialize from
     */
    public ModelManager(ReadOnlyAddressBook addressBook, ReadOnlyUserPrefs userPrefs,
                        ReadOnlyAthleteList athleteList, ReadOnlyContractList contractList,
                        ReadOnlyOrganizationList organizationList) {
        requireAllNonNull(addressBook, userPrefs, athleteList, contractList, organizationList);

        logger.fine("Initializing with address book: " + addressBook
            + " | user prefs: " + userPrefs);
        logger.fine("Initializing athlete list: " + athleteList);
        logger.fine("Initializing contract list: " + contractList);
        logger.fine("Initializing organization list: " + organizationList);

        this.addressBook = new AddressBook(addressBook);
        this.userPrefs = new UserPrefs(userPrefs);
        this.athleteList = new AthleteList(athleteList);
        this.contractList = new ContractList(contractList);
        this.organizationList = new OrganizationList(organizationList);

        // Populate addressBook with the loaded athletes
        for (Athlete athlete : athleteList.getAthleteList()) {
            this.addressBook.addAthlete(athlete);
        }

        // Populate addressBook with the loaded contracts
        for (Contract contract : contractList.getContractList()) {
            this.addressBook.addContract(contract);
        }

        // Populate addressBook with the loaded organizations
        for (Organization organization : organizationList.getOrganizationList()) {
            this.addressBook.addOrganization(organization);
        }

        this.filteredPersons = new FilteredList<>(this.addressBook.getPersonList());
        this.filteredContracts = new FilteredList<>(this.addressBook.getContractList());
        this.filteredOrganizations = new FilteredList<>(this.addressBook.getOrganizationList());
        this.filteredAthletes = new FilteredList<>(this.addressBook.getAthleteList());
    }

    public ModelManager() {
        this(new AddressBook(), new UserPrefs(), new AthleteList(), new ContractList(), new OrganizationList());
    }

    // =====================================================================================
    // UserPrefs (AddressBook)
    // =====================================================================================

    @Override
    public ReadOnlyUserPrefs getUserPrefs() {
        return userPrefs;
    }

    @Override
    public void setUserPrefs(ReadOnlyUserPrefs userPrefs) {
        requireNonNull(userPrefs);
        this.userPrefs.resetData(userPrefs);
    }

    @Override
    public GuiSettings getGuiSettings() {
        return userPrefs.getGuiSettings();
    }

    @Override
    public void setGuiSettings(GuiSettings guiSettings) {
        requireNonNull(guiSettings);
        userPrefs.setGuiSettings(guiSettings);
    }

    @Override
    public Path getAddressBookFilePath() {
        return userPrefs.getAddressBookFilePath();
    }

    @Override
    public void setAddressBookFilePath(Path addressBookFilePath) {
        requireNonNull(addressBookFilePath);
        userPrefs.setAddressBookFilePath(addressBookFilePath);
    }

    // =====================================================================================
    // AddressBook (Persons / Contracts / Orgs / Athletes)
    // =====================================================================================

    @Override
    public void setAddressBook(ReadOnlyAddressBook addressBook) {
        this.addressBook.resetData(addressBook);
    }

    @Override
    public ReadOnlyAddressBook getAddressBook() {
        return addressBook;
    }

    // ---- Persons ----
    @Override
    public boolean hasPerson(Person person) {
        requireNonNull(person);
        return addressBook.hasPerson(person);
    }

    @Override
    public void deletePerson(Person target) {
        addressBook.removePerson(target);
    }

    @Override
    public void addPerson(Person person) {
        addressBook.addPerson(person);
        updateFilteredPersonList(PREDICATE_SHOW_ALL_PERSONS);
    }

    @Override
    public void setPerson(Person target, Person editedPerson) {
        requireAllNonNull(target, editedPerson);
        addressBook.setPerson(target, editedPerson);
    }

    @Override
    public ObservableList<Person> getFilteredPersonList() {
        return filteredPersons;
    }

    @Override
    public void updateFilteredPersonList(Predicate<Person> predicate) {
        requireNonNull(predicate);
        filteredPersons.setPredicate(predicate);
    }

    // ---- Contracts ----

    @Override
    public ReadOnlyContractList getContractList() {
        // Return a read-only view of the addressBook's contract list (where changes actually happen)
        return new ReadOnlyContractList() {
            @Override
            public ObservableList<Contract> getContractList() {
                return addressBook.getContractList();
            }
        };
    }

    @Override
    public boolean hasContract(Contract contract) {
        requireNonNull(contract);
        return addressBook.hasContract(contract);
    }

    @Override
    public void addContract(Contract contract) {
        requireNonNull(contract);
        addressBook.addContract(contract);
        updateFilteredContractList(PREDICATE_SHOW_ALL_CONTRACTS);
    }

    @Override
    public void deleteContract(Contract target) {
        requireNonNull(target);
        addressBook.removeContract(target);
    }

    @Override
    public ObservableList<Contract> getFilteredContractList() {
        return filteredContracts;
    }

    @Override
    public void updateFilteredContractList(Predicate<Contract> predicate) {
        requireNonNull(predicate);
        filteredContracts.setPredicate(predicate);
    }

    // ---- Organizations ----
<<<<<<< HEAD
=======

    @Override
    public ReadOnlyOrganizationList getOrganizationList() {
        // Return a read-only view of the live organization list from addressBook
        return new ReadOnlyOrganizationList() {
            @Override
            public ObservableList<Organization> getOrganizationList() {
                return addressBook.getOrganizationList();
            }
        };
    }

>>>>>>> ff64e025
    @Override
    public boolean hasOrganization(Organization organization) {
        requireNonNull(organization);
        return addressBook.hasOrganization(organization);
    }

    @Override
    public void deleteOrganization(Organization target) {
        requireNonNull(target);
        addressBook.removeOrganization(target);
    }

    @Override
    public void addOrganization(Organization organization) {
        requireNonNull(organization);
        addressBook.addOrganization(organization);
        updateFilteredOrganizationList(PREDICATE_SHOW_ALL_ORGANIZATIONS);
    }

    @Override
    public void setOrganization(Organization target, Organization editedOrganization) {
        requireAllNonNull(target, editedOrganization);
        addressBook.setOrganization(target, editedOrganization);
    }

    @Override
    public ObservableList<Organization> getFilteredOrganizationList() {
        return filteredOrganizations;
    }

    @Override
    public void updateFilteredOrganizationList(Predicate<Organization> predicate) {
        requireNonNull(predicate);
        filteredOrganizations.setPredicate(predicate);
    }

    // ---- Athletes (now from addressBook) ----

    @Override
    public ReadOnlyAthleteList getAthleteList() {
        // Return a read-only view of the addressBook's athlete list (where changes actually happen)
        return new ReadOnlyAthleteList() {
            @Override
            public ObservableList<Athlete> getAthleteList() {
                return addressBook.getAthleteList();
            }
        };
    }

    @Override
    public boolean hasAthlete(Athlete athlete) {
        requireNonNull(athlete);
        return addressBook.hasAthlete(athlete);
    }

    @Override
    public void deleteAthlete(Athlete target) {
        addressBook.removeAthlete(target);
    }

    @Override
    public void addAthlete(Athlete athlete) {
        addressBook.addAthlete(athlete);
        updateFilteredAthleteList(PREDICATE_SHOW_ALL_ATHLETES);
    }

    @Override
    public ObservableList<Athlete> getFilteredAthleteList() {
        return filteredAthletes;
    }

    @Override
    public void updateFilteredAthleteList(Predicate<Athlete> predicate) {
        requireNonNull(predicate);
        filteredAthletes.setPredicate(predicate);
    }

    // =====================================================================================
    // Equality
    // =====================================================================================

    @Override
    public boolean equals(Object other) {
        if (other == this) {
            return true;
        }
        if (!(other instanceof ModelManager)) {
            return false;
        }

        ModelManager o = (ModelManager) other;
        return addressBook.equals(o.addressBook)
                && userPrefs.equals(o.userPrefs)
                && filteredPersons.equals(o.filteredPersons)
                && filteredContracts.equals(o.filteredContracts)
                && filteredAthletes.equals(o.filteredAthletes);
    }
}<|MERGE_RESOLUTION|>--- conflicted
+++ resolved
@@ -226,8 +226,6 @@
     }
 
     // ---- Organizations ----
-<<<<<<< HEAD
-=======
 
     @Override
     public ReadOnlyOrganizationList getOrganizationList() {
@@ -240,7 +238,6 @@
         };
     }
 
->>>>>>> ff64e025
     @Override
     public boolean hasOrganization(Organization organization) {
         requireNonNull(organization);
