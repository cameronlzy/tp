--- conflicted
+++ resolved
@@ -185,7 +185,6 @@
 
 Classes used by multiple components are in the `seedu.address.commons` package.
 
-<<<<<<< HEAD
 ### Data Types and Overflow Protection
 
 **Contract Amount Handling**
@@ -212,9 +211,6 @@
 * **Error Prevention**: Eliminates negative overflow display bugs in UI chips
 
 --------------------------------------------------------------------------------------------------------------------
-=======
----
->>>>>>> 66a324fb
 
 ## **Documentation, logging, testing, configuration, dev-ops**
 
