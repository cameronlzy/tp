---
  layout: default.md
  title: "Developer Guide"
  pageNav: 3
---

# AB-3 Developer Guide

<!-- * Table of Contents -->
<page-nav-print />

--------------------------------------------------------------------------------------------------------------------

## **Acknowledgements**

_{ list here sources of all reused/adapted ideas, code, documentation, and third-party libraries -- include links to the original source as well }_

--------------------------------------------------------------------------------------------------------------------

## **Setting up, getting started**

Refer to the guide [_Setting up and getting started_](SettingUp.md).

--------------------------------------------------------------------------------------------------------------------

## **Design**

### Architecture

<puml src="diagrams/ArchitectureDiagram.puml" width="280" />

The ***Architecture Diagram*** given above explains the high-level design of the App.

Given below is a quick overview of main components and how they interact with each other.

**Main components of the architecture**

**`Main`** (consisting of classes [`Main`](https://github.com/se-edu/addressbook-level3/tree/master/src/main/java/seedu/address/Main.java) and [`MainApp`](https://github.com/se-edu/addressbook-level3/tree/master/src/main/java/seedu/address/MainApp.java)) is in charge of the app launch and shut down.
* At app launch, it initializes the other components in the correct sequence, and connects them up with each other.
* At shut down, it shuts down the other components and invokes cleanup methods where necessary.

The bulk of the app's work is done by the following four components:

* [**`UI`**](#ui-component): The UI of the App.
* [**`Logic`**](#logic-component): The command executor.
* [**`Model`**](#model-component): Holds the data of the App in memory.
* [**`Storage`**](#storage-component): Reads data from, and writes data to, the hard disk.

[**`Commons`**](#common-classes) represents a collection of classes used by multiple other components.

**How the architecture components interact with each other**

The *Sequence Diagram* below shows how the components interact with each other for the scenario where the user issues the command `delete 1`.

<puml src="diagrams/ArchitectureSequenceDiagram.puml" width="574" />

Each of the four main components (also shown in the diagram above),

* defines its *API* in an `interface` with the same name as the Component.
* implements its functionality using a concrete `{Component Name}Manager` class (which follows the corresponding API `interface` mentioned in the previous point.

For example, the `Logic` component defines its API in the `Logic.java` interface and implements its functionality using the `LogicManager.java` class which follows the `Logic` interface. Other components interact with a given component through its interface rather than the concrete class (reason: to prevent outside component's being coupled to the implementation of a component), as illustrated in the (partial) class diagram below.

<puml src="diagrams/ComponentManagers.puml" width="300" />

The sections below give more details of each component.

### UI component

The **API** of this component is specified in [`Ui.java`](https://github.com/se-edu/addressbook-level3/tree/master/src/main/java/seedu/address/ui/Ui.java)

<puml src="diagrams/UiClassDiagram.puml" alt="Structure of the UI Component"/>

The UI consists of a `MainWindow` that is made up of parts e.g.`CommandBox`, `ResultDisplay`, `PersonListPanel`, `StatusBarFooter` etc. All these, including the `MainWindow`, inherit from the abstract `UiPart` class which captures the commonalities between classes that represent parts of the visible GUI.

The `UI` component uses the JavaFx UI framework. The layout of these UI parts are defined in matching `.fxml` files that are in the `src/main/resources/view` folder. For example, the layout of the [`MainWindow`](https://github.com/se-edu/addressbook-level3/tree/master/src/main/java/seedu/address/ui/MainWindow.java) is specified in [`MainWindow.fxml`](https://github.com/se-edu/addressbook-level3/tree/master/src/main/resources/view/MainWindow.fxml)

The `UI` component,

* executes user commands using the `Logic` component.
* listens for changes to `Model` data so that the UI can be updated with the modified data.
* keeps a reference to the `Logic` component, because the `UI` relies on the `Logic` to execute commands.
* depends on some classes in the `Model` component, as it displays `Person` object residing in the `Model`.

### Logic component

**API** : [`Logic.java`](https://github.com/se-edu/addressbook-level3/tree/master/src/main/java/seedu/address/logic/Logic.java)

Here's a (partial) class diagram of the `Logic` component:

<puml src="diagrams/LogicClassDiagram.puml" width="550"/>

The sequence diagram below illustrates the interactions within the `Logic` component, taking `execute("delete 1")` API call as an example.

<puml src="diagrams/DeleteSequenceDiagram.puml" alt="Interactions Inside the Logic Component for the `delete 1` Command" />

<box type="info" seamless>

**Note:** The lifeline for `DeleteCommandParser` should end at the destroy marker (X) but due to a limitation of PlantUML, the lifeline continues till the end of diagram.
</box>

How the `Logic` component works:

1. When `Logic` is called upon to execute a command, it is passed to an `AddressBookParser` object which in turn creates a parser that matches the command (e.g., `DeleteCommandParser`) and uses it to parse the command.
1. This results in a `Command` object (more precisely, an object of one of its subclasses e.g., `DeleteCommand`) which is executed by the `LogicManager`.
1. The command can communicate with the `Model` when it is executed (e.g. to delete a person).<br>
   Note that although this is shown as a single step in the diagram above (for simplicity), in the code it can take several interactions (between the command object and the `Model`) to achieve.
1. The result of the command execution is encapsulated as a `CommandResult` object which is returned back from `Logic`.

Here are the other classes in `Logic` (omitted from the class diagram above) that are used for parsing a user command:

<puml src="diagrams/ParserClasses.puml" width="600"/>

How the parsing works:
* When called upon to parse a user command, the `AddressBookParser` class creates an `XYZCommandParser` (`XYZ` is a placeholder for the specific command name e.g., `AddCommandParser`) which uses the other classes shown above to parse the user command and create a `XYZCommand` object (e.g., `AddCommand`) which the `AddressBookParser` returns back as a `Command` object.
* All `XYZCommandParser` classes (e.g., `AddCommandParser`, `DeleteCommandParser`, ...) inherit from the `Parser` interface so that they can be treated similarly where possible e.g, during testing.

### Model component
**API** : [`Model.java`](https://github.com/se-edu/addressbook-level3/tree/master/src/main/java/seedu/address/model/Model.java)

<puml src="diagrams/ModelClassDiagram.puml" width="450" />


The `Model` component,

* stores the address book data i.e., all `Person` objects (which are contained in a `UniquePersonList` object).
* stores the currently 'selected' `Person` objects (e.g., results of a search query) as a separate _filtered_ list which is exposed to outsiders as an unmodifiable `ObservableList<Person>` that can be 'observed' e.g. the UI can be bound to this list so that the UI automatically updates when the data in the list change.
* stores a `UserPref` object that represents the user’s preferences. This is exposed to the outside as a `ReadOnlyUserPref` objects.
* does not depend on any of the other three components (as the `Model` represents data entities of the domain, they should make sense on their own without depending on other components)

<box type="info" seamless>

**Note:** An alternative (arguably, a more OOP) model is given below. It has a `Tag` list in the `AddressBook`, which `Person` references. This allows `AddressBook` to only require one `Tag` object per unique tag, instead of each `Person` needing their own `Tag` objects.<br>

<puml src="diagrams/BetterModelClassDiagram.puml" width="450" />

</box>


### Storage component

**API** : [`Storage.java`](https://github.com/se-edu/addressbook-level3/tree/master/src/main/java/seedu/address/storage/Storage.java)

<puml src="diagrams/StorageClassDiagram.puml" width="550" />

The `Storage` component,
* can save both address book data and user preference data in JSON format, and read them back into corresponding objects.
* inherits from both `AddressBookStorage` and `UserPrefStorage`, which means it can be treated as either one (if only the functionality of only one is needed).
* depends on some classes in the `Model` component (because the `Storage` component's job is to save/retrieve objects that belong to the `Model`)

### Common classes

Classes used by multiple components are in the `seedu.address.commons` package.

--------------------------------------------------------------------------------------------------------------------

## **Implementation**

This section describes some noteworthy details on how certain features are implemented.

### \[Proposed\] Undo/redo feature

#### Proposed Implementation

The proposed undo/redo mechanism is facilitated by `VersionedAddressBook`. It extends `AddressBook` with an undo/redo history, stored internally as an `addressBookStateList` and `currentStatePointer`. Additionally, it implements the following operations:

* `VersionedAddressBook#commit()` — Saves the current address book state in its history.
* `VersionedAddressBook#undo()` — Restores the previous address book state from its history.
* `VersionedAddressBook#redo()` — Restores a previously undone address book state from its history.

These operations are exposed in the `Model` interface as `Model#commitAddressBook()`, `Model#undoAddressBook()` and `Model#redoAddressBook()` respectively.

Given below is an example usage scenario and how the undo/redo mechanism behaves at each step.

Step 1. The user launches the application for the first time. The `VersionedAddressBook` will be initialized with the initial address book state, and the `currentStatePointer` pointing to that single address book state.

<puml src="diagrams/UndoRedoState0.puml" alt="UndoRedoState0" />

Step 2. The user executes `delete 5` command to delete the 5th person in the address book. The `delete` command calls `Model#commitAddressBook()`, causing the modified state of the address book after the `delete 5` command executes to be saved in the `addressBookStateList`, and the `currentStatePointer` is shifted to the newly inserted address book state.

<puml src="diagrams/UndoRedoState1.puml" alt="UndoRedoState1" />

Step 3. The user executes `add n/David …​` to add a new person. The `add` command also calls `Model#commitAddressBook()`, causing another modified address book state to be saved into the `addressBookStateList`.

<puml src="diagrams/UndoRedoState2.puml" alt="UndoRedoState2" />

<box type="info" seamless>

**Note:** If a command fails its execution, it will not call `Model#commitAddressBook()`, so the address book state will not be saved into the `addressBookStateList`.

</box>

Step 4. The user now decides that adding the person was a mistake, and decides to undo that action by executing the `undo` command. The `undo` command will call `Model#undoAddressBook()`, which will shift the `currentStatePointer` once to the left, pointing it to the previous address book state, and restores the address book to that state.

<puml src="diagrams/UndoRedoState3.puml" alt="UndoRedoState3" />


<box type="info" seamless>

**Note:** If the `currentStatePointer` is at index 0, pointing to the initial AddressBook state, then there are no previous AddressBook states to restore. The `undo` command uses `Model#canUndoAddressBook()` to check if this is the case. If so, it will return an error to the user rather
than attempting to perform the undo.

</box>

The following sequence diagram shows how an undo operation goes through the `Logic` component:

<puml src="diagrams/UndoSequenceDiagram-Logic.puml" alt="UndoSequenceDiagram-Logic" />

<box type="info" seamless>

**Note:** The lifeline for `UndoCommand` should end at the destroy marker (X) but due to a limitation of PlantUML, the lifeline reaches the end of diagram.

</box>

Similarly, how an undo operation goes through the `Model` component is shown below:

<puml src="diagrams/UndoSequenceDiagram-Model.puml" alt="UndoSequenceDiagram-Model" />

The `redo` command does the opposite — it calls `Model#redoAddressBook()`, which shifts the `currentStatePointer` once to the right, pointing to the previously undone state, and restores the address book to that state.

<box type="info" seamless>

**Note:** If the `currentStatePointer` is at index `addressBookStateList.size() - 1`, pointing to the latest address book state, then there are no undone AddressBook states to restore. The `redo` command uses `Model#canRedoAddressBook()` to check if this is the case. If so, it will return an error to the user rather than attempting to perform the redo.

</box>

Step 5. The user then decides to execute the command `list`. Commands that do not modify the address book, such as `list`, will usually not call `Model#commitAddressBook()`, `Model#undoAddressBook()` or `Model#redoAddressBook()`. Thus, the `addressBookStateList` remains unchanged.

<puml src="diagrams/UndoRedoState4.puml" alt="UndoRedoState4" />

Step 6. The user executes `clear`, which calls `Model#commitAddressBook()`. Since the `currentStatePointer` is not pointing at the end of the `addressBookStateList`, all address book states after the `currentStatePointer` will be purged. Reason: It no longer makes sense to redo the `add n/David …​` command. This is the behavior that most modern desktop applications follow.

<puml src="diagrams/UndoRedoState5.puml" alt="UndoRedoState5" />

The following activity diagram summarizes what happens when a user executes a new command:

<puml src="diagrams/CommitActivityDiagram.puml" width="250" />

#### Design considerations:

**Aspect: How undo & redo executes:**

* **Alternative 1 (current choice):** Saves the entire address book.
  * Pros: Easy to implement.
  * Cons: May have performance issues in terms of memory usage.

* **Alternative 2:** Individual command knows how to undo/redo by
  itself.
  * Pros: Will use less memory (e.g. for `delete`, just save the person being deleted).
  * Cons: We must ensure that the implementation of each individual command are correct.

_{more aspects and alternatives to be added}_

### \[Proposed\] Data archiving

_{Explain here how the data archiving feature will be implemented}_


--------------------------------------------------------------------------------------------------------------------

## **Documentation, logging, testing, configuration, dev-ops**

* [Documentation guide](Documentation.md)
* [Testing guide](Testing.md)
* [Logging guide](Logging.md)
* [Configuration guide](Configuration.md)
* [DevOps guide](DevOps.md)

--------------------------------------------------------------------------------------------------------------------

## **Appendix: Requirements**

### Product scope

**Target user profile**:

<<<<<<< HEAD
* sports agents who manage multiple athletes and their careers
* need to stay organised with many organisations (teams, sponsors, brands)
* prefer structured tools over manual spreadsheets or scattered files
=======
* sports agents who manage multiple athletes and their careers 
* need to stay organised with many organisations (teams, sponsors, brands)
* prefer structured tools over manual spreadsheets or scattered files 
>>>>>>> 46423e0f
* prefer desktop apps over other types
* can type fast
* prefers typing to mouse interactions
* is reasonably comfortable using CLI apps

**Value proposition**: The ultimate platform that empowers sports agents to stay organised, build stronger relationships, and drive success for their athletes and partners.




### User stories

Priorities: High (must have) - `* * *`, Medium (nice to have) - `* *`, Low (unlikely to have) - `*`

| Priority | As a …​      | I want to …​                                                                                 | So that I can…​                                                      |
|----------|--------------|----------------------------------------------------------------------------------------------|----------------------------------------------------------------------|
| `* * *`  | new user     | see usage instructions                                                                       | refer to instructions when I forget how to use the App               |
| `* * *`  | sports agent | create a new athlete profile                                                                 | keep track of the athletes I currently represent                     |
| `* * *`  | sports agent | delete an athlete profile                                                                    | remove athletes I no longer represent                                |
| `* * *`  | sports agent | create a new organisation                                                                    | store details of teams, sponsors, or brands I work with              |
| `* * *`  | sports agent | delete an organisation                                                                       | remove organisations that are no longer relevant                     |
| `* * *`  | sports agent | upload a new contract                                                                        | track my athletes’ active agreements                                 |
| `* * *`  | sports agent | delete a contract                                                                            | keep my records up to date                                           |
| `* *`    | sports agent | search for an athlete or organisation                                                        | quickly find the information I need without scrolling                |
| `*`      | sports agent | view analytics on contracts & deals                                                          | gain insights into performance and opportunities                     |
| `*`      | sports agent | link travel plans to competition and appearance schedules                                    | coordinate logistics efficiently and avoid scheduling conflicts      |
| `*`      | sports agent | manage and sync my athletes’ competition schedules and training events in a central calendar | coordinate effectively with teams, sponsors, and travel arrangements |

### Use cases

(For all use cases below, the **System** is the `playbook.io` and the **Actor** is the `user`, unless specified otherwise)
<<<<<<< HEAD

**Use case: Add Athlete Profile**

**MSS**

1.  Agent requests to add athlete
2.  playbook.io stores the new athlete profile

    Use case ends.

**Extensions**

* 1a. Missing required parameter

    * 1a1. playbook.io shows an error message

      Use case ends.

* 1b. The given parameter is invalid

    * 1b1. playbook.io shows an error message

      Use case ends.

* 2aDuplicate athlete

    * 2a1. playbook.io shows an error message

      Use case ends.

**Use case: Delete Athlete Profile**

**MSS**

1.  Agent requests to delete athlete
2.  If exactly one match is found, playbook.io deletes the athlete

    Use case ends.

**Extensions**

* 1a. Missing required parameter

    * 1a1. playbook.io shows an error message

      Use case ends.

* 1b. The given parameter is invalid

    * 1b1. playbook.io shows an error message

      Use case ends.

* 2a. No athlete found

    * 2a1. playbook.io shows an error message

      Use case ends.

* 2b. Multiple athletes found

    * 2b1. playbook.io shows an error message

      Use case ends.

* 2c. Athlete has active contracts

    * 2c1. playbook.io shows an error message

      Use case ends.

**Use case: Add Organisation**

**MSS**

1.  Agent requests to add organisation
=======

**Use case: Add Athlete Profile**

**MSS**

1.  Agent requests to add athlete 
>>>>>>> 46423e0f
2.  playbook.io stores the new athlete profile

    Use case ends.

**Extensions**

* 1a. Missing required parameter
<<<<<<< HEAD

    * 1a1. playbook.io shows an error message

      Use case ends.

* 1b. The given parameter is invalid

    * 1b1. playbook.io shows an error message

      Use case ends.

* 1c. Duplicate contact with associated organisation

    * 1c1. playbook.io shows an error message

      Use case ends.

**Use case: Delete Organisation**

=======

    * 1a1. playbook.io shows an error message

      Use case ends.

* 1b. The given parameter is invalid

    * 1b1. playbook.io shows an error message

      Use case ends.

* 2aDuplicate athlete

    * 2a1. playbook.io shows an error message

      Use case ends.

**Use case: Delete Athlete Profile**

**MSS**

1.  Agent requests to delete athlete
2.  If exactly one match is found, playbook.io deletes the athlete

    Use case ends.

**Extensions**

* 1a. Missing required parameter

    * 1a1. playbook.io shows an error message

      Use case ends.

* 1b. The given parameter is invalid

    * 1b1. playbook.io shows an error message

      Use case ends.

* 2a. No athlete found

    * 2a1. playbook.io shows an error message

      Use case ends.

* 2b. Multiple athletes found

    * 2b1. playbook.io shows an error message

      Use case ends.

* 2c. Athlete has active contracts

    * 2c1. playbook.io shows an error message

      Use case ends.

**Use case: Add Organisation**

**MSS**

1.  Agent requests to add organisation
2.  playbook.io stores the new athlete profile

    Use case ends.

**Extensions**

* 1a. Missing required parameter

    * 1a1. playbook.io shows an error message

      Use case ends.

* 1b. The given parameter is invalid

    * 1b1. playbook.io shows an error message

      Use case ends.

* 1c. Duplicate contact with associated organisation

    * 1c1. playbook.io shows an error message

      Use case ends.

**Use case: Delete Organisation**

>>>>>>> 46423e0f
**MSS**

1.  Agent requests to delete a contact associated with an organisation
2.  If exactly one match is found, playbook.io deletes the contact

    Use case ends.

**Extensions**

* 1a. Missing required parameter

    * 1a1. playbook.io shows an error message

      Use case ends.

* 1b. The given parameter is invalid

    * 1b1. playbook.io shows an error message

      Use case ends.

* 2a. No organisation found

    * 2a1. playbook.io shows an error message

      Use case ends.

* 2b. Multiple contacts with associated organisation found

    * 2b1. playbook.io shows an error message

      Use case ends.

* 2c. Contact has active contracts

    * 2c1. playbook.io shows an error message

      Use case ends.

**Use case: Add Contract**

**MSS**

1.  Agent requests to add contract
2.  playbook.io stores the new contract

    Use case ends.

**Extensions**

* 1a. Missing required parameter

    * 1a1. playbook.io shows an error message

      Use case ends.

* 1b. The given parameter is invalid

    * 1b1. playbook.io shows an error message

      Use case ends.
<<<<<<< HEAD

=======
  
>>>>>>> 46423e0f
* 2a. No athlete / organisation / contact found

    * 2a1. playbook.io shows an error message

      Use case ends.

<<<<<<< HEAD
* 2b. Duplicate contract
=======
* 2b. Duplicate contract 
>>>>>>> 46423e0f

    * 2b1. playbook.io shows an error message

      Use case ends.

**Use case: Delete Contract**

**MSS**

1.  Agent requests to delete a contract
2.  playbook.io deletes the contract

    Use case ends.

**Extensions**

* 1a. Missing required parameter

    * 1a1. playbook.io shows an error message

      Use case ends.

* 1b. The given parameter is invalid

    * 1b1. playbook.io shows an error message

      Use case ends.

* 2a. No contract found

    * 2a1. playbook.io shows an error message

      Use case ends.

### Non-Functional Requirements

1.  Should work on any _mainstream OS_ as long as it has Java `17` or above installed.
2.  Should be able to hold up to 1000 persons without a noticeable sluggishness in performance for typical usage.
3.  A user with above average typing speed for regular English text (i.e. not code, not system admin commands) should be able to accomplish most of the tasks faster using commands than using the mouse.
4.	Should validate all input data (e.g., names, emails, dates, amounts) and provide clear error messages when invalid input is detected.
5.	Should prevent accidental data loss by requiring explicit confirmation for destructive operations such as deleting athletes, organisations, or contracts.
6.	Should provide meaningful error handling and recovery messages if storage or system errors occur (e.g., “Unable to save contract. Please try again.”).
7.	Should allow the application to be packaged and distributed in a portable format (e.g., JAR or Docker container) for ease of deployment across environments.
8.	Should allow a new user to learn the system within 10 minutes by following the user guide and trying out the sample dataset.
9.	Should provide consistent response times (<2 seconds) for retrieval commands such as searching athletes, organisations, or contracts under normal usage load.
10.	Should prevent duplicate records by enforcing unique key constraints (e.g., same athlete name + sport, same organisation + contact person).

### Glossary

* **Mainstream OS**: Windows, Linux, Unix, MacOS
* **Private contact detail**: A contact detail that is not meant to be shared with others
* **Athlete Profile**: A record containing an athlete’s details such as name, sport, age, and contact information.
* **Organisation**: An entity such as a team, brand, or sponsor that interacts with the sports agent.
* **Contract**: A formal agreement between an athlete and an organisation, including details like duration, payment, and contact person.
* **Sponsor**: A company or brand that provides financial or material support to athletes, often in exchange for promotion.
* **Competition Schedule**: A calendar of matches, events, or appearances an athlete participates in.
* **Training Event**: A scheduled practice or preparation session for an athlete.
* **Contact Person**: The representative from an organisation who communicates with the sports agent.
* **MVP (Minimum Viable Product)**: The smallest set of features that make the app usable, such as creating and deleting athletes, organisations, and contracts.
* **CRUD Operations**: Basic system functions — Create, Read, Update, Delete.
* **Duplicate Handling**: Rules to prevent multiple entries of the same athlete, organisation, or contract.
* **Validation Error**: A system-generated message shown when user input does not meet required constraints (e.g., invalid email format).
* **UI Mock-up**: A sample design of the interface showing how the system should look and behave.

--------------------------------------------------------------------------------------------------------------------

## **Appendix: Instructions for manual testing**

Given below are instructions to test the app manually.

<box type="info" seamless>

**Note:** These instructions only provide a starting point for testers to work on;
testers are expected to do more *exploratory* testing.

</box>

### Launch and shutdown

1. Initial launch

   1. Download the jar file and copy into an empty folder

   1. Double-click the jar file Expected: Shows the GUI with a set of sample contacts. The window size may not be optimum.

1. Saving window preferences

   1. Resize the window to an optimum size. Move the window to a different location. Close the window.

   1. Re-launch the app by double-clicking the jar file.<br>
       Expected: The most recent window size and location is retained.

1. _{ more test cases …​ }_

### Deleting a person

1. Deleting a person while all persons are being shown

   1. Prerequisites: List all persons using the `list` command. Multiple persons in the list.

   1. Test case: `delete 1`<br>
      Expected: First contact is deleted from the list. Details of the deleted contact shown in the status message. Timestamp in the status bar is updated.

   1. Test case: `delete 0`<br>
      Expected: No person is deleted. Error details shown in the status message. Status bar remains the same.

   1. Other incorrect delete commands to try: `delete`, `delete x`, `...` (where x is larger than the list size)<br>
      Expected: Similar to previous.

1. _{ more test cases …​ }_

### Saving data

1. Dealing with missing/corrupted data files

   1. _{explain how to simulate a missing/corrupted file, and the expected behavior}_

1. _{ more test cases …​ }_<|MERGE_RESOLUTION|>--- conflicted
+++ resolved
@@ -274,15 +274,9 @@
 
 **Target user profile**:
 
-<<<<<<< HEAD
 * sports agents who manage multiple athletes and their careers
 * need to stay organised with many organisations (teams, sponsors, brands)
 * prefer structured tools over manual spreadsheets or scattered files
-=======
-* sports agents who manage multiple athletes and their careers 
-* need to stay organised with many organisations (teams, sponsors, brands)
-* prefer structured tools over manual spreadsheets or scattered files 
->>>>>>> 46423e0f
 * prefer desktop apps over other types
 * can type fast
 * prefers typing to mouse interactions
@@ -314,7 +308,6 @@
 ### Use cases
 
 (For all use cases below, the **System** is the `playbook.io` and the **Actor** is the `user`, unless specified otherwise)
-<<<<<<< HEAD
 
 **Use case: Add Athlete Profile**
 
@@ -391,14 +384,6 @@
 **MSS**
 
 1.  Agent requests to add organisation
-=======
-
-**Use case: Add Athlete Profile**
-
-**MSS**
-
-1.  Agent requests to add athlete 
->>>>>>> 46423e0f
 2.  playbook.io stores the new athlete profile
 
     Use case ends.
@@ -406,7 +391,6 @@
 **Extensions**
 
 * 1a. Missing required parameter
-<<<<<<< HEAD
 
     * 1a1. playbook.io shows an error message
 
@@ -418,105 +402,14 @@
 
       Use case ends.
 
-* 1c. Duplicate contact with associated organisation
-
-    * 1c1. playbook.io shows an error message
+* 2a Duplicate athlete
+
+    * 2a1. playbook.io shows an error message
 
       Use case ends.
 
 **Use case: Delete Organisation**
 
-=======
-
-    * 1a1. playbook.io shows an error message
-
-      Use case ends.
-
-* 1b. The given parameter is invalid
-
-    * 1b1. playbook.io shows an error message
-
-      Use case ends.
-
-* 2aDuplicate athlete
-
-    * 2a1. playbook.io shows an error message
-
-      Use case ends.
-
-**Use case: Delete Athlete Profile**
-
-**MSS**
-
-1.  Agent requests to delete athlete
-2.  If exactly one match is found, playbook.io deletes the athlete
-
-    Use case ends.
-
-**Extensions**
-
-* 1a. Missing required parameter
-
-    * 1a1. playbook.io shows an error message
-
-      Use case ends.
-
-* 1b. The given parameter is invalid
-
-    * 1b1. playbook.io shows an error message
-
-      Use case ends.
-
-* 2a. No athlete found
-
-    * 2a1. playbook.io shows an error message
-
-      Use case ends.
-
-* 2b. Multiple athletes found
-
-    * 2b1. playbook.io shows an error message
-
-      Use case ends.
-
-* 2c. Athlete has active contracts
-
-    * 2c1. playbook.io shows an error message
-
-      Use case ends.
-
-**Use case: Add Organisation**
-
-**MSS**
-
-1.  Agent requests to add organisation
-2.  playbook.io stores the new athlete profile
-
-    Use case ends.
-
-**Extensions**
-
-* 1a. Missing required parameter
-
-    * 1a1. playbook.io shows an error message
-
-      Use case ends.
-
-* 1b. The given parameter is invalid
-
-    * 1b1. playbook.io shows an error message
-
-      Use case ends.
-
-* 1c. Duplicate contact with associated organisation
-
-    * 1c1. playbook.io shows an error message
-
-      Use case ends.
-
-**Use case: Delete Organisation**
-
->>>>>>> 46423e0f
 **MSS**
 
 1.  Agent requests to delete a contact associated with an organisation
@@ -578,22 +471,14 @@
     * 1b1. playbook.io shows an error message
 
       Use case ends.
-<<<<<<< HEAD
-
-=======
-  
->>>>>>> 46423e0f
+      
 * 2a. No athlete / organisation / contact found
 
     * 2a1. playbook.io shows an error message
 
       Use case ends.
 
-<<<<<<< HEAD
 * 2b. Duplicate contract
-=======
-* 2b. Duplicate contract 
->>>>>>> 46423e0f
 
     * 2b1. playbook.io shows an error message
 
