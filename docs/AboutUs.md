---
  layout: default.md
  title: "About Us"
---

# About Us

We are a team based in the [School of Computing, National University of Singapore](http://www.comp.nus.edu.sg).

<<<<<<< HEAD
You can reach us at the email `cameronlzy15@u.nus.edu`
=======
You can reach us at the email `ssimantak@u.nus.edu`
>>>>>>> 7a65a304

## Project team

### Simantak Dabhade

<img src="images/simantak-dabhade.png" width="200px">

<<<<<<< HEAD
[[homepage](http://www.comp.nus.edu.sg/~damithch)]
[[github](https://github.com/simantak-dabhade)]
[[portfolio](team/simantak.md)]

* Role: The genius

### Kelly Tan
=======
[[github](http://github.com/johndoe)]
[[portfolio](team/johndoe.md)]

* Role: Team Lead
* Responsibilities: Scheduling and Tracking

### Tan Xuan Xuan Kelly
>>>>>>> 7a65a304

<img src="images/kellytxn.png" width="200px">

[[github](https://github.com/kellytxn)]
[[portfolio](team/kelly.md)]

<<<<<<< HEAD
* Role: Team Lead
* Responsibilities: Documentation, Deliverables and Deadlines

### Khoa

<img src="images/SanguineChameleon.png" width="200px">

[[github](https://github.com/SanguineChameleon)]
[[portfolio](team/khoa.md)]

* Role: Developer
* Responsibilities: Code Quality

### Cameron
=======
* Role: Documentation + Deliverables and Deadlines


### Loh Zi Yang Cameron

<img src="images/simantak-dabhade.png.png" width="200px">

[[github](http://github.com/simantak-dabahde)] [[portfolio](team/simantak.md)]

* Role: Developer
* Responsibilities: Testing

### Goh Joshua
>>>>>>> 7a65a304

<img src="images/cameronlzy.png" width="200px">

[[github](http://github.com/cameronlzy)]
[[portfolio](team/cameron.md)]

* Role: Developer
<<<<<<< HEAD
* Responsibilities: QA + Testing

### Joshua Goh
=======
* Responsibilities: Integration

### Nguyen Ngoc Dang Khoa
>>>>>>> 7a65a304

<img src="images/joshua.png" width="200px">

[[github](http://github.com/goh-joshua)]
[[portfolio](team/joshua.md)]

* Role: Developer
* Responsibilities: Coding Quality<|MERGE_RESOLUTION|>--- conflicted
+++ resolved
@@ -7,11 +7,8 @@
 
 We are a team based in the [School of Computing, National University of Singapore](http://www.comp.nus.edu.sg).
 
-<<<<<<< HEAD
-You can reach us at the email `cameronlzy15@u.nus.edu`
-=======
+
 You can reach us at the email `ssimantak@u.nus.edu`
->>>>>>> 7a65a304
 
 ## Project team
 
@@ -19,15 +16,6 @@
 
 <img src="images/simantak-dabhade.png" width="200px">
 
-<<<<<<< HEAD
-[[homepage](http://www.comp.nus.edu.sg/~damithch)]
-[[github](https://github.com/simantak-dabhade)]
-[[portfolio](team/simantak.md)]
-
-* Role: The genius
-
-### Kelly Tan
-=======
 [[github](http://github.com/johndoe)]
 [[portfolio](team/johndoe.md)]
 
@@ -35,29 +23,12 @@
 * Responsibilities: Scheduling and Tracking
 
 ### Tan Xuan Xuan Kelly
->>>>>>> 7a65a304
 
 <img src="images/kellytxn.png" width="200px">
 
 [[github](https://github.com/kellytxn)]
 [[portfolio](team/kelly.md)]
 
-<<<<<<< HEAD
-* Role: Team Lead
-* Responsibilities: Documentation, Deliverables and Deadlines
-
-### Khoa
-
-<img src="images/SanguineChameleon.png" width="200px">
-
-[[github](https://github.com/SanguineChameleon)]
-[[portfolio](team/khoa.md)]
-
-* Role: Developer
-* Responsibilities: Code Quality
-
-### Cameron
-=======
 * Role: Documentation + Deliverables and Deadlines
 
 
@@ -71,7 +42,6 @@
 * Responsibilities: Testing
 
 ### Goh Joshua
->>>>>>> 7a65a304
 
 <img src="images/cameronlzy.png" width="200px">
 
@@ -79,15 +49,9 @@
 [[portfolio](team/cameron.md)]
 
 * Role: Developer
-<<<<<<< HEAD
-* Responsibilities: QA + Testing
-
-### Joshua Goh
-=======
 * Responsibilities: Integration
 
 ### Nguyen Ngoc Dang Khoa
->>>>>>> 7a65a304
 
 <img src="images/joshua.png" width="200px">
 
